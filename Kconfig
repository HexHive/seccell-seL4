--- conflicted
+++ resolved
@@ -46,18 +46,16 @@
         bool
         default y if ARCH_X86
 
-<<<<<<< HEAD
+    config ARCH_AARCH32
+        bool
+        default y if ARCH_ARM
+
 config ARM_HYPERVISOR_SUPPORT
        bool "Build as Hypervisor"
        depends on ARM_CORTEX_A15
        default n
        help
             Utilise ARM virtualisation extensions to build the kernel as a hypervisor
-=======
-    config ARCH_AARCH32
-        bool
-        default y if ARCH_ARM
->>>>>>> 0107e601
 
     choice
         prompt "ARM CPU selection"
