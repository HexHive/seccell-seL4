--- conflicted
+++ resolved
@@ -94,15 +94,10 @@
     hw_asid_t hw_asid;
 
     hw_asid = pde_pde_invalid_get_stored_hw_asid(stored_hw_asid);
-<<<<<<< HEAD
 #ifdef ARM_HYP
     vcpu_switch(thread->vcpu);
 #endif
-    armv_contextSwitch_fp(cap_pd, hw_asid);
-=======
-
     armv_contextSwitch_HWASID(cap_pd, hw_asid);
->>>>>>> c8e4f9bd
 
     *armKSGlobalsFrame = thread->tcbIPCBuffer;
     ksCurThread = thread;
