/*
 * Copyright 2014, General Dynamics C4 Systems
 *
 * This software may be distributed and modified according to the terms of
 * the GNU General Public License version 2. Note that NO WARRANTY is provided.
 * See "LICENSE_GPLv2.txt" for details.
 *
 * @TAG(GD_GPL)
 */

#include <config.h>
#include <types.h>
#include <machine/io.h>
#include <kernel/vspace.h>
#include <arch/machine.h>
#include <arch/kernel/vspace.h>
#include <plat/machine.h>
#include <arch/linker.h>
#include <plat/machine/devices.h>
#include <plat/machine/hardware.h>


/* Available physical memory regions on platform (RAM) */
/* NOTE: Regions are not allowed to be adjacent! */
const p_region_t BOOT_RODATA avail_p_regs[] = {
    /* 2 GiB */
    { /* .start = */ 0x60000000, /* .end = */ 0xC0000000 }
};

BOOT_CODE int
get_num_avail_p_regs(void)
{
    return sizeof(avail_p_regs) / sizeof(p_region_t);
}

BOOT_CODE p_region_t
get_avail_p_reg(word_t i)
{
    return avail_p_regs[i];
}

const p_region_t BOOT_RODATA dev_p_regs[] = {
    { /* ,start */ 0x40000000            , /* .end */ 0x60000000                                },
    { /* ,start */ SECURE_FIRMWARE       , /* .end */ SECURE_FIRMWARE        + (16 << PAGE_BITS) },
    { /* .start */ AUDSS_PADDR           , /* .end */ AUDSS_PADDR            + (1 << PAGE_BITS) },
    { /* .start */ AUDIO_GPIO_PADDR      , /* .end */ AUDIO_GPIO_PADDR       + (1 << PAGE_BITS) },
    { /* .start */ CHIP_ID_PADDR         , /* .end */ CHIP_ID_PADDR          + (1 << PAGE_BITS) },
    { /* .start */ CMU_CPU_PADDR         , /* .end */ CMU_CPU_PADDR          + (1 << PAGE_BITS) },
    { /* .start */ CMU_CORE_PADDR        , /* .end */ CMU_CORE_PADDR         + (1 << PAGE_BITS) },
    { /* .start */ CMU_ACP_PADDR         , /* .end */ CMU_ACP_PADDR          + (1 << PAGE_BITS) },
    { /* .start */ CMU_ISP_PADDR         , /* .end */ CMU_ISP_PADDR          + (1 << PAGE_BITS) },
    { /* .start */ CMU_TOP_PADDR         , /* .end */ CMU_TOP_PADDR          + (1 << PAGE_BITS) },
    { /* .start */ CMU_LEX_PADDR         , /* .end */ CMU_LEX_PADDR          + (1 << PAGE_BITS) },
    { /* .start */ CMU_R0X_PADDR         , /* .end */ CMU_R0X_PADDR          + (1 << PAGE_BITS) },
    { /* .start */ CMU_R1X_PADDR         , /* .end */ CMU_R1X_PADDR          + (1 << PAGE_BITS) },
    { /* .start */ CMU_CDREX_PADDR       , /* .end */ CMU_CDREX_PADDR        + (1 << PAGE_BITS) },
    { /* .start */ CMU_MEM_PADDR         , /* .end */ CMU_MEM_PADDR          + (1 << PAGE_BITS) },
    { /* .start */ ALIVE_PADDR           , /* .end */ ALIVE_PADDR            + (5 << PAGE_BITS) },
    { /* .start */ SYSREG_PADDR          , /* .end */ SYSREG_PADDR           + (1 << PAGE_BITS) },
    { /* .start */ TMU0_PADDR            , /* .end */ TMU0_PADDR             + (1 << PAGE_BITS) },
    { /* .start */ TMU1_PADDR            , /* .end */ TMU1_PADDR             + (1 << PAGE_BITS) },
    { /* .start */ TMU2_PADDR            , /* .end */ TMU2_PADDR             + (1 << PAGE_BITS) },
    { /* .start */ TMU3_PADDR            , /* .end */ TMU3_PADDR             + (1 << PAGE_BITS) },
    { /* .start */ TMU_GPU_PADDR         , /* .end */ TMU_GPU_PADDR          + (1 << PAGE_BITS) },
    { /* .start */ MONOTONIC_CNT_PADDR   , /* .end */ MONOTONIC_CNT_PADDR    + (1 << PAGE_BITS) },
    { /* .start */ HDMI_CEC_PADDR        , /* .end */ HDMI_CEC_PADDR         + (1 << PAGE_BITS) },
//  { /* .start */ MCT_PADDR             , /* .end */ MCT_PADDR              + (1 << PAGE_BITS) },
    { /* .start */ WDT_PADDR             , /* .end */ WDT_PADDR              + (1 << PAGE_BITS) },
    { /* .start */ RTC_PADDR             , /* .end */ RTC_PADDR              + (1 << PAGE_BITS) },
    { /* .start */ INT_COMB_CPU_PADDR    , /* .end */ INT_COMB_CPU_PADDR     + (1 << PAGE_BITS) },
    { /* .start */ INT_COMB_IOP_PADDR    , /* .end */ INT_COMB_IOP_PADDR     + (1 << PAGE_BITS) },
//  { /* .start */ GIC_PADDR             , /* .end */ GIC_PADDR              + (8 << PAGE_BITS) },
    { /* .start */ GIC_VCPU_PADDR        , /* .end */ GIC_VCPU_PADDR         + (1 << PAGE_BITS) },
    { /* .start */ GIC_IOPC_PADDR        , /* .end */ GIC_IOPC_PADDR         + (1 << PAGE_BITS) },
    { /* .start */ GIC_IOPD_PADDR        , /* .end */ GIC_IOPD_PADDR         + (1 << PAGE_BITS) },
    { /* .start */ MPCORE_PRIV_REG_PADDR , /* .end */ MPCORE_PRIV_REG_PADDR  + (1 << PAGE_BITS) },
    { /* .start */ NS_MDMA0_PADDR        , /* .end */ NS_MDMA0_PADDR         + (1 << PAGE_BITS) },
    { /* .start */ SSS_PADDR             , /* .end */ SSS_PADDR              + (1 << PAGE_BITS) },
    { /* .start */ SSS_KEY_PADDR         , /* .end */ SSS_KEY_PADDR          + (1 << PAGE_BITS) },
    { /* .start */ ENGINE_2D_PADDR       , /* .end */ ENGINE_2D_PADDR        + (1 << PAGE_BITS) },
    { /* .start */ CSSYS_PADDR           , /* .end */ CSSYS_PADDR            + (1 << PAGE_BITS) },
    { /* .start */ A15_EAGLE_PADDR       , /* .end */ A15_EAGLE_PADDR        + (1 << PAGE_BITS) },
    { /* .start */ A5_IOP_PADDR          , /* .end */ A5_IOP_PADDR           + (1 << PAGE_BITS) },
    { /* .start */ A5_ISP_PADDR          , /* .end */ A5_ISP_PADDR           + (1 << PAGE_BITS) },
    { /* .start */ SYSMMU_MDMA_PADDR     , /* .end */ SYSMMU_MDMA_PADDR      + (1 << PAGE_BITS) },
    { /* .start */ SYSMMU_SSS_PADDR      , /* .end */ SYSMMU_SSS_PADDR       + (1 << PAGE_BITS) },
    { /* .start */ SYSMMU_2D_PADDR       , /* .end */ SYSMMU_2D_PADDR        + (1 << PAGE_BITS) },
    { /* .start */ DREXII_PHY0_PADDR     , /* .end */ DREXII_PHY0_PADDR      + (1 << PAGE_BITS) },
    { /* .start */ DREXII_PHY1_PADDR     , /* .end */ DREXII_PHY1_PADDR      + (1 << PAGE_BITS) },
    { /* .start */ AS_A_3D_PADDR         , /* .end */ AS_A_3D_PADDR          + (1 << PAGE_BITS) },
    { /* .start */ AS_A_C2C_PADDR        , /* .end */ AS_A_C2C_PADDR         + (1 << PAGE_BITS) },
    { /* .start */ AS_A_LEFT_BUS_PADDR   , /* .end */ AS_A_LEFT_BUS_PADDR    + (1 << PAGE_BITS) },
    { /* .start */ AS_A_RIGHT0_BUS_PADDR , /* .end */ AS_A_RIGHT0_BUS_PADDR  + (1 << PAGE_BITS) },
    { /* .start */ AS_A_DISP1_BUS_PADDR  , /* .end */ AS_A_DISP1_BUS_PADDR   + (1 << PAGE_BITS) },
    { /* .start */ C2C_GPIO_PADDR        , /* .end */ C2C_GPIO_PADDR         + (1 << PAGE_BITS) },
    { /* .start */ DREXII_PADDR          , /* .end */ DREXII_PADDR           + (1 << PAGE_BITS) },
    { /* .start */ AS_A_EFCON_PADDR      , /* .end */ AS_A_EFCON_PADDR       + (1 << PAGE_BITS) },
    { /* .start */ AP_C2C_PADDR          , /* .end */ AP_C2C_PADDR           + (1 << PAGE_BITS) },
    { /* .start */ CP_C2C_PADDR          , /* .end */ CP_C2C_PADDR           + (1 << PAGE_BITS) },
    { /* .start */ AS_A_ACP_BLK_PADDR    , /* .end */ AS_A_ACP_BLK_PADDR     + (1 << PAGE_BITS) },
    { /* .start */ AS_A_CPU_P_BLK_PADDR  , /* .end */ AS_A_CPU_P_BLK_PADDR   + (1 << PAGE_BITS) },
    { /* .start */ AS_A_LBX_BUS_PADDR    , /* .end */ AS_A_LBX_BUS_PADDR     + (1 << PAGE_BITS) },
    { /* .start */ AS_A_R1BX_BUS_PADDR   , /* .end */ AS_A_R1BX_BUS_PADDR    + (1 << PAGE_BITS) },
    { /* .start */ AS_A_R0BX_BUS_PADDR   , /* .end */ AS_A_R0BX_BUS_PADDR    + (1 << PAGE_BITS) },
    { /* .start */ AS_A_CPU_PADDR        , /* .end */ AS_A_CPU_PADDR         + (1 << PAGE_BITS) },
    { /* .start */ MFC_PADDR             , /* .end */ MFC_PADDR              + (1 << PAGE_BITS) },
    { /* .start */ SYSMMU_MFC0_PADDR     , /* .end */ SYSMMU_MFC0_PADDR      + (1 << PAGE_BITS) },
    { /* .start */ SYSMMU_MFC1_PADDR     , /* .end */ SYSMMU_MFC1_PADDR      + (1 << PAGE_BITS) },
    { /* .start */ GPIO_LEFT_PADDR       , /* .end */ GPIO_LEFT_PADDR        + (1 << PAGE_BITS) },
    { /* .start */ AS_A_MFC_PADDR        , /* .end */ AS_A_MFC_PADDR         + (1 << PAGE_BITS) },
    { /* .start */ AS_A_GENX_PADDR       , /* .end */ AS_A_GENX_PADDR        + (1 << PAGE_BITS) },
    { /* .start */ ENGINE_3D_PADDR       , /* .end */ ENGINE_3D_PADDR        + (1 << PAGE_BITS) },
    { /* .start */ ROTATOR_PADDR         , /* .end */ ROTATOR_PADDR          + (1 << PAGE_BITS) },
    { /* .start */ NS_MDMA1_PADDR        , /* .end */ NS_MDMA1_PADDR         + (1 << PAGE_BITS) },
    { /* .start */ SYSMMU_ROTATOR_PADDR  , /* .end */ SYSMMU_ROTATOR_PADDR   + (1 << PAGE_BITS) },
    { /* .start */ SYSMMU_MDMA1_PADDR    , /* .end */ SYSMMU_MDMA1_PADDR     + (1 << PAGE_BITS) },
    { /* .start */ AS_A_FILE_PADDR       , /* .end */ AS_A_FILE_PADDR        + (1 << PAGE_BITS) },
    { /* .start */ AS_A_GPS_PADDR        , /* .end */ AS_A_GPS_PADDR         + (1 << PAGE_BITS) },
    { /* .start */ AS_A_JPEG_PADDR       , /* .end */ AS_A_JPEG_PADDR        + (1 << PAGE_BITS) },
    { /* .start */ JPEG_PADDR            , /* .end */ JPEG_PADDR             + (1 << PAGE_BITS) },
    { /* .start */ SYSMMU_JPEG_PADDR     , /* .end */ SYSMMU_JPEG_PADDR      + (1 << PAGE_BITS) },
    { /* .start */ USB3_DEV_LINK_PADDR   , /* .end */ USB3_DEV_LINK_PADDR    + (256 << PAGE_BITS) },
    { /* .start */ USB3_DEV_CTRL_PADDR   , /* .end */ USB3_DEV_CTRL_PADDR    + (1 << PAGE_BITS) },
    { /* .start */ USB2_HOST_EHCI_PADDR  , /* .end */ USB2_HOST_EHCI_PADDR   + (1 << PAGE_BITS) },
    { /* .start */ USB2_HOST_OHCI_PADDR  , /* .end */ USB2_HOST_OHCI_PADDR   + (1 << PAGE_BITS) },
    { /* .start */ USB2_HOST_CTRL_PADDR  , /* .end */ USB2_HOST_CTRL_PADDR   + (1 << PAGE_BITS) },
    { /* .start */ USB2_DEV_LINK_PADDR   , /* .end */ USB2_DEV_LINK_PADDR    + (1 << PAGE_BITS) },
    { /* .start */ USB_PADDR             , /* .end */ USB_PADDR              + (16 << PAGE_BITS) },
    { /* .start */ USB3_PHY1_PADDR       , /* .end */ USB3_PHY1_PADDR        + (1 << PAGE_BITS) },
    { /* .start */ MIPI_HSI_PADDR        , /* .end */ MIPI_HSI_PADDR         + (1 << PAGE_BITS) },
    { /* .start */ SATA_PHY_CTRL_PADDR   , /* .end */ SATA_PHY_CTRL_PADDR    + (1 << PAGE_BITS) },
    { /* .start */ MCUCTL_IOP_PADDR      , /* .end */ MCUCTL_IOP_PADDR       + (1 << PAGE_BITS) },
    { /* .start */ WDT_IOP_PADDR         , /* .end */ WDT_IOP_PADDR          + (1 << PAGE_BITS) },
    { /* .start */ PDMA0_PADDR           , /* .end */ PDMA0_PADDR            + (1 << PAGE_BITS) },
    { /* .start */ PDMA1_PADDR           , /* .end */ PDMA1_PADDR            + (1 << PAGE_BITS) },
    { /* .start */ RTIC_PADDR            , /* .end */ RTIC_PADDR             + (1 << PAGE_BITS) },
    { /* .start */ SATA_I2CPHYCTRL_PADDR , /* .end */ SATA_I2CPHYCTRL_PADDR  + (1 << PAGE_BITS) },
    { /* .start */ MSH0_PADDR            , /* .end */ MSH0_PADDR             + (1 << PAGE_BITS) },
    { /* .start */ MSH1_PADDR            , /* .end */ MSH1_PADDR             + (1 << PAGE_BITS) },
    { /* .start */ MSH2_PADDR            , /* .end */ MSH2_PADDR             + (1 << PAGE_BITS) },
    { /* .start */ MSH3_PADDR            , /* .end */ MSH3_PADDR             + (1 << PAGE_BITS) },
    { /* .start */ SROMC_PADDR           , /* .end */ SROMC_PADDR            + (1 << PAGE_BITS) },
    { /* .start */ SATA_PADDR            , /* .end */ SATA_PADDR             + (1 << PAGE_BITS) },
    { /* .start */ AXI_FILE_D64_PADDR    , /* .end */ AXI_FILE_D64_PADDR     + (1 << PAGE_BITS) },
    { /* .start */ AXI_FILE_D64_PADDR    , /* .end */ AXI_FILE_D64_PADDR     + (1 << PAGE_BITS) },
    { /* .start */ AXI_USBSATA_D64_PADDR , /* .end */ AXI_USBSATA_D64_PADDR  + (1 << PAGE_BITS) },
    { /* .start */ AXI_USBSATA_D64_PADDR , /* .end */ AXI_USBSATA_D64_PADDR  + (1 << PAGE_BITS) },
    { /* .start */ SYSMMU_IOPROC_PADDR   , /* .end */ SYSMMU_IOPROC_PADDR    + (1 << PAGE_BITS) },
    { /* .start */ SYSMMU_RTIC_PADDR     , /* .end */ SYSMMU_RTIC_PADDR      + (1 << PAGE_BITS) },
    { /* .start */ AS_A_IOP_FD64X_PADDR  , /* .end */ AS_A_IOP_FD64X_PADDR   + (1 << PAGE_BITS) },
    { /* .start */ AS_A_AUDIO_PADDR      , /* .end */ AS_A_AUDIO_PADDR       + (1 << PAGE_BITS) },
    { /* .start */ AXI_GPS_PADDR         , /* .end */ AXI_GPS_PADDR          + (1 << PAGE_BITS) },
    { /* .start */ AXI_GPS_PADDR         , /* .end */ AXI_GPS_PADDR          + (1 << PAGE_BITS) },
    { /* .start */ AS_A_GPSCPU_PADDR     , /* .end */ AS_A_GPSCPU_PADDR      + (1 << PAGE_BITS) },
    { /* .start */ SYSMMU_GPS_PADDR      , /* .end */ SYSMMU_GPS_PADDR       + (1 << PAGE_BITS) },
    { /* .start */ UART0_PADDR           , /* .end */ UART0_PADDR            + (1 << PAGE_BITS) },
    { /* .start */ UART1_PADDR           , /* .end */ UART1_PADDR            + (1 << PAGE_BITS) },

    { /* .start */ UART2_PADDR           , /* .end */ UART2_PADDR            + (1 << PAGE_BITS) },

    { /* .start */ UART3_PADDR           , /* .end */ UART3_PADDR            + (1 << PAGE_BITS) },
    { /* .start */ USI0_PADDR            , /* .end */ USI0_PADDR             + (1 << PAGE_BITS) },
    { /* .start */ I2C0_PADDR            , /* .end */ I2C0_PADDR             + (1 << PAGE_BITS) },
    { /* .start */ I2C1_PADDR            , /* .end */ I2C1_PADDR             + (1 << PAGE_BITS) },
    { /* .start */ I2C2_PADDR            , /* .end */ I2C2_PADDR             + (1 << PAGE_BITS) },
    { /* .start */ I2C3_PADDR            , /* .end */ I2C3_PADDR             + (1 << PAGE_BITS) },
    { /* .start */ I2C4_PADDR            , /* .end */ I2C4_PADDR             + (1 << PAGE_BITS) },
    { /* .start */ I2C5_PADDR            , /* .end */ I2C5_PADDR             + (1 << PAGE_BITS) },
    { /* .start */ I2C6_PADDR            , /* .end */ I2C6_PADDR             + (1 << PAGE_BITS) },
    { /* .start */ I2C7_PADDR            , /* .end */ I2C7_PADDR             + (1 << PAGE_BITS) },
    { /* .start */ I2C_HDMI_PADDR        , /* .end */ I2C_HDMI_PADDR         + (1 << PAGE_BITS) },
    { /* .start */ USI1_PADDR            , /* .end */ USI1_PADDR             + (1 << PAGE_BITS) },
    { /* .start */ TSADC_PADDR           , /* .end */ TSADC_PADDR            + (1 << PAGE_BITS) },
    { /* .start */ SPI0_PADDR            , /* .end */ SPI0_PADDR             + (1 << PAGE_BITS) },
    { /* .start */ SPI1_PADDR            , /* .end */ SPI1_PADDR             + (1 << PAGE_BITS) },
    { /* .start */ SPI2_PADDR            , /* .end */ SPI2_PADDR             + (1 << PAGE_BITS) },
    { /* .start */ USI2_PADDR            , /* .end */ USI2_PADDR             + (1 << PAGE_BITS) },
    { /* .start */ I2S1_PADDR            , /* .end */ I2S1_PADDR             + (1 << PAGE_BITS) },
    { /* .start */ I2S2_PADDR            , /* .end */ I2S2_PADDR             + (1 << PAGE_BITS) },
    { /* .start */ PCM1_PADDR            , /* .end */ PCM1_PADDR             + (1 << PAGE_BITS) },
    { /* .start */ PCM2_PADDR            , /* .end */ PCM2_PADDR             + (1 << PAGE_BITS) },
    { /* .start */ AC97_PADDR            , /* .end */ AC97_PADDR             + (1 << PAGE_BITS) },
    { /* .start */ SPDIF_PADDR           , /* .end */ SPDIF_PADDR            + (1 << PAGE_BITS) },
    { /* .start */ PWM_PADDR             , /* .end */ PWM_PADDR              + (1 << PAGE_BITS) },
    { /* .start */ USI3_PADDR            , /* .end */ USI3_PADDR             + (1 << PAGE_BITS) },
    { /* .start */ FIMC_ISP_PADDR        , /* .end */ FIMC_ISP_PADDR         + (1 << PAGE_BITS) },
    { /* .start */ FIMC_DRC_TOP_PADDR    , /* .end */ FIMC_DRC_TOP_PADDR     + (1 << PAGE_BITS) },
    { /* .start */ FIMC_SCALERC_PADDR    , /* .end */ FIMC_SCALERC_PADDR     + (1 << PAGE_BITS) },
    { /* .start */ FIMC_SCALERP_PADDR    , /* .end */ FIMC_SCALERP_PADDR     + (1 << PAGE_BITS) },
    { /* .start */ FIMC_FD_TOP_PADDR     , /* .end */ FIMC_FD_TOP_PADDR      + (1 << PAGE_BITS) },
    { /* .start */ FIMC_ODC_PADDR        , /* .end */ FIMC_ODC_PADDR         + (1 << PAGE_BITS) },
    { /* .start */ FIMC_DIS_PADDR        , /* .end */ FIMC_DIS_PADDR         + (1 << PAGE_BITS) },
    { /* .start */ FIMC_3DNR_PADDR       , /* .end */ FIMC_3DNR_PADDR        + (1 << PAGE_BITS) },
    { /* .start */ ASYNC_AXI_M_PADDR     , /* .end */ ASYNC_AXI_M_PADDR      + (1 << PAGE_BITS) },
    { /* .start */ MPWM_ISP_PADDR        , /* .end */ MPWM_ISP_PADDR         + (1 << PAGE_BITS) },
    { /* .start */ I2C2_ISP_PADDR        , /* .end */ I2C2_ISP_PADDR         + (1 << PAGE_BITS) },
    { /* .start */ I2C0_ISP_PADDR        , /* .end */ I2C0_ISP_PADDR         + (1 << PAGE_BITS) },
    { /* .start */ I2C1_ISP_PADDR        , /* .end */ I2C1_ISP_PADDR         + (1 << PAGE_BITS) },
    { /* .start */ MTCADC_ISP_PADDR      , /* .end */ MTCADC_ISP_PADDR       + (1 << PAGE_BITS) },
    { /* .start */ PWM_ISP_PADDR         , /* .end */ PWM_ISP_PADDR          + (1 << PAGE_BITS) },
    { /* .start */ WDT_ISP_PADDR         , /* .end */ WDT_ISP_PADDR          + (1 << PAGE_BITS) },
    { /* .start */ MCUCTL_ISP_PADDR      , /* .end */ MCUCTL_ISP_PADDR       + (1 << PAGE_BITS) },
    { /* .start */ UART_ISP_PADDR        , /* .end */ UART_ISP_PADDR         + (1 << PAGE_BITS) },
    { /* .start */ SPI0_ISP_PADDR        , /* .end */ SPI0_ISP_PADDR         + (1 << PAGE_BITS) },
    { /* .start */ SPI1_ISP_PADDR        , /* .end */ SPI1_ISP_PADDR         + (1 << PAGE_BITS) },
    { /* .start */ GIC_C_ISP_PADDR       , /* .end */ GIC_C_ISP_PADDR        + (1 << PAGE_BITS) },
    { /* .start */ GIC_D_ISP_PADDR       , /* .end */ GIC_D_ISP_PADDR        + (1 << PAGE_BITS) },
    { /* .start */ SYSMMU_FIMCISP_PADDR  , /* .end */ SYSMMU_FIMCISP_PADDR   + (1 << PAGE_BITS) },
    { /* .start */ SYSMMU_FIMCDRC_PADDR  , /* .end */ SYSMMU_FIMCDRC_PADDR   + (1 << PAGE_BITS) },
    { /* .start */ SYSMMU_FIMCSCLC_PADDR , /* .end */ SYSMMU_FIMCSCLC_PADDR  + (1 << PAGE_BITS) },
    { /* .start */ SYSMMU_FIMCSCLP_PADDR , /* .end */ SYSMMU_FIMCSCLP_PADDR  + (1 << PAGE_BITS) },
    { /* .start */ SYSMMU_FIMCFD_PADDR   , /* .end */ SYSMMU_FIMCFD_PADDR    + (1 << PAGE_BITS) },
    { /* .start */ SYSMMU_ISPCPU_PADDR   , /* .end */ SYSMMU_ISPCPU_PADDR    + (1 << PAGE_BITS) },
    { /* .start */ SYSMMU_FIMCODC_PADDR  , /* .end */ SYSMMU_FIMCODC_PADDR   + (1 << PAGE_BITS) },
    { /* .start */ SYSMMU_FIMCDIS0_PADDR , /* .end */ SYSMMU_FIMCDIS0_PADDR  + (1 << PAGE_BITS) },
    { /* .start */ SYSMMU_FIMCDIS1_PADDR , /* .end */ SYSMMU_FIMCDIS1_PADDR  + (1 << PAGE_BITS) },
    { /* .start */ SYSMMU_FIMC3DNR_PADDR , /* .end */ SYSMMU_FIMC3DNR_PADDR  + (1 << PAGE_BITS) },
    { /* .start */ GPIO_RIGHT_PADDR      , /* .end */ GPIO_RIGHT_PADDR       + (1 << PAGE_BITS) },
    { /* .start */ AS_A_MFC0_PADDR       , /* .end */ AS_A_MFC0_PADDR        + (1 << PAGE_BITS) },
    { /* .start */ AS_A_ISP0_PADDR       , /* .end */ AS_A_ISP0_PADDR        + (1 << PAGE_BITS) },
    { /* .start */ AS_A_ISP1_PADDR       , /* .end */ AS_A_ISP1_PADDR        + (1 << PAGE_BITS) },
    { /* .start */ AS_A_RIGHT1_PADDR     , /* .end */ AS_A_RIGHT1_PADDR      + (1 << PAGE_BITS) },
    { /* .start */ FIMCLT0_PADDR         , /* .end */ FIMCLT0_PADDR          + (1 << PAGE_BITS) },
    { /* .start */ FIMCLT1_PADDR         , /* .end */ FIMCLT1_PADDR          + (1 << PAGE_BITS) },
    { /* .start */ MIPI_CSI0_PADDR       , /* .end */ MIPI_CSI0_PADDR        + (1 << PAGE_BITS) },
    { /* .start */ MIPI_CSI1_PADDR       , /* .end */ MIPI_CSI1_PADDR        + (1 << PAGE_BITS) },
    { /* .start */ SYSMMU_FIMCLT0_PADDR  , /* .end */ SYSMMU_FIMCLT0_PADDR   + (1 << PAGE_BITS) },
    { /* .start */ SYSMMU_FIMCLT1_PADDR  , /* .end */ SYSMMU_FIMCLT1_PADDR   + (1 << PAGE_BITS) },
    { /* .start */ FIMCLT2_PADDR         , /* .end */ FIMCLT2_PADDR          + (1 << PAGE_BITS) },
    { /* .start */ SYSMMU_FIMCLT2_PADDR  , /* .end */ SYSMMU_FIMCLT2_PADDR   + (1 << PAGE_BITS) },
    { /* .start */ GSCALER0_PADDR        , /* .end */ GSCALER0_PADDR         + (1 << PAGE_BITS) },
    { /* .start */ GSCALER1_PADDR        , /* .end */ GSCALER1_PADDR         + (1 << PAGE_BITS) },
    { /* .start */ GSCALER2_PADDR        , /* .end */ GSCALER2_PADDR         + (1 << PAGE_BITS) },
    { /* .start */ GSCALER3_PADDR        , /* .end */ GSCALER3_PADDR         + (1 << PAGE_BITS) },
    { /* .start */ AS_A_GS0_PADDR        , /* .end */ AS_A_GS0_PADDR         + (1 << PAGE_BITS) },
    { /* .start */ AS_A_GS1_PADDR        , /* .end */ AS_A_GS1_PADDR         + (1 << PAGE_BITS) },
    { /* .start */ AS_A_GS2_PADDR        , /* .end */ AS_A_GS2_PADDR         + (1 << PAGE_BITS) },
    { /* .start */ AS_A_GS3_PADDR        , /* .end */ AS_A_GS3_PADDR         + (1 << PAGE_BITS) },
    { /* .start */ SYSMMU_GSCALER0_PADDR , /* .end */ SYSMMU_GSCALER0_PADDR  + (1 << PAGE_BITS) },
    { /* .start */ SYSMMU_GSCALER1_PADDR , /* .end */ SYSMMU_GSCALER1_PADDR  + (1 << PAGE_BITS) },
    { /* .start */ SYSMMU_GSCALER2_PADDR , /* .end */ SYSMMU_GSCALER2_PADDR  + (1 << PAGE_BITS) },
    { /* .start */ SYSMMU_GSCALER3_PADDR , /* .end */ SYSMMU_GSCALER3_PADDR  + (1 << PAGE_BITS) },
    { /* .start */ AS_A_GSCALER_PADDR    , /* .end */ AS_A_GSCALER_PADDR     + (1 << PAGE_BITS) },
    { /* .start */ DISP1_MIX_PADDR       , /* .end */ DISP1_MIX_PADDR        + (1 << PAGE_BITS) },
    { /* .start */ DISP1_ENH_PADDR       , /* .end */ DISP1_ENH_PADDR        + (1 << PAGE_BITS) },
    { /* .start */ DISP1_CTRL_PADDR      , /* .end */ DISP1_CTRL_PADDR       + (1 << PAGE_BITS) },
    { /* .start */ MIE_PADDR             , /* .end */ MIE_PADDR              + (1 << PAGE_BITS) },
    { /* .start */ TV_MIXER_PADDR        , /* .end */ TV_MIXER_PADDR         + (1 << PAGE_BITS) },
    { /* .start */ MIPI_DSI1_PADDR       , /* .end */ MIPI_DSI1_PADDR        + (1 << PAGE_BITS) },
    { /* .start */ DP1_PADDR             , /* .end */ DP1_PADDR              + (1 << PAGE_BITS) },
    { /* .start */ HDMI_0_PADDR          , /* .end */ HDMI_0_PADDR           + (1 << PAGE_BITS) },
    { /* .start */ HDMI_1_PADDR          , /* .end */ HDMI_1_PADDR           + (1 << PAGE_BITS) },
    { /* .start */ HDMI_2_PADDR          , /* .end */ HDMI_2_PADDR           + (1 << PAGE_BITS) },
    { /* .start */ HDMI_3_PADDR          , /* .end */ HDMI_3_PADDR           + (1 << PAGE_BITS) },
    { /* .start */ HDMI_4_PADDR          , /* .end */ HDMI_4_PADDR           + (1 << PAGE_BITS) },
    { /* .start */ HDMI_5_PADDR          , /* .end */ HDMI_5_PADDR           + (1 << PAGE_BITS) },
    { /* .start */ HDMI_6_PADDR          , /* .end */ HDMI_6_PADDR           + (1 << PAGE_BITS) },
    { /* .start */ DP1_1_PADDR           , /* .end */ DP1_1_PADDR            + (1 << PAGE_BITS) },
    { /* .start */ HDMI_0_PHY_PADDR      , /* .end */ HDMI_0_PHY_PADDR       + (1 << PAGE_BITS) },
    { /* .start */ SYSMMU_DISP1_PADDR    , /* .end */ SYSMMU_DISP1_PADDR     + (1 << PAGE_BITS) },
    { /* .start */ SYSMMU_TV_PADDR       , /* .end */ SYSMMU_TV_PADDR        + (1 << PAGE_BITS) },
    { /* .start */ AS_A_TV_PADDR         , /* .end */ AS_A_TV_PADDR          + (1 << PAGE_BITS) },
    { /* .start */ AES0EF0_PADDR         , /* .end */ AES0EF0_PADDR          + (512 << PAGE_BITS) },
    { /* .start */ EFCON0_SFR_PADDR      , /* .end */ EFCON0_SFR_PADDR       + (1 << PAGE_BITS) },
    { /* .start */ AES0_SFR_PADDR        , /* .end */ AES0_SFR_PADDR         + (1 << PAGE_BITS) },
    { /* .start */ AES1EF1_PADDR         , /* .end */ AES1EF1_PADDR          + (512 << PAGE_BITS) },
    { /* .start */ EFCON1_SFR_PADDR      , /* .end */ EFCON1_SFR_PADDR       + (1 << PAGE_BITS) },
    { /* .start */ NS_NDMA_PADDR         , /* .end */ NS_NDMA_PADDR          + (1 << PAGE_BITS) },
    { /* .start */ S_NDMA_PADDR          , /* .end */ S_NDMA_PADDR           + (1 << PAGE_BITS) },
    { /* .start */ AES1_SFR_PADDR        , /* .end */ AES1_SFR_PADDR         + (1 << PAGE_BITS) },
};

BOOT_CODE int
get_num_dev_p_regs(void)
{
    return sizeof(dev_p_regs) / sizeof(p_region_t);
}

BOOT_CODE p_region_t
get_dev_p_reg(word_t i)
{
    return dev_p_regs[i];
}


/* Determine if the given IRQ should be reserved by the kernel. */
bool_t CONST
isReservedIRQ(irq_t irq)
{
    switch (irq) {
    case KERNEL_TIMER_IRQ:
    case INTERRUPT_VGIC_MAINTENANCE:
        return true;
    default:
        return false;
    }
}

/* Handle a platform-reserved IRQ. */
void
handleReservedIRQ(irq_t irq)
{
    if ((config_set(ARM_HYP)) && (irq == INTERRUPT_VGIC_MAINTENANCE)) {
        VGICMaintenance();
        return;
    }
    printf("Received reserved IRQ: %d\n", (int)irq);
}


BOOT_CODE void
map_kernel_devices(void)
{
    /* map kernel device: Watch dog timer used as PIT */
    map_kernel_frame(
        MCT_PADDR,
        MCT_PPTR,
        VMKernelOnly,
        vm_attributes_new(
            true,  /* armExecuteNever */
            false, /* armParityEnabled */
            false  /* armPageCacheable */
        )
    );

    /* map kernel device: GIC */
    map_kernel_frame(
        GIC_CONTROLLER0_PADDR,
        GIC_CONTROLLER_PPTR,
        VMKernelOnly,
        vm_attributes_new(
            true,  /* armExecuteNever */
            false, /* armParityEnabled */
            false  /* armPageCacheable */
        )
    );
    map_kernel_frame(
        GIC_DISTRIBUTOR_PADDR,
        GIC_DISTRIBUTOR_PPTR,
        VMKernelOnly,
        vm_attributes_new(
            true,  /* armExecuteNever */
            false, /* armParityEnabled */
            false  /* armPageCacheable */
        )
    );

<<<<<<< HEAD
    if (config_set(ARM_HYP)) {
        map_kernel_frame(
            GIC_VCPUCTRL_PADDR,
            GIC_VCPUCTRL_PPTR,
            VMKernelOnly,
            vm_attributes_new(
                false, /* armExecuteNever */
                false, /* armParityEnabled */
                false  /* armPageCacheable */
            )
        );
    }

#if defined DEBUG || defined RELEASE_PRINTF
=======
#ifdef CONFIG_PRINTING
>>>>>>> 46698d53
    /* map kernel device: UART */
    map_kernel_frame(
        UART2_PADDR,
        UART_PPTR,
        VMKernelOnly,
        vm_attributes_new(
            true,  /* armExecuteNever */
            false, /* armParityEnabled */
            false  /* armPageCacheable */
        )
    );
#endif /* CONFIG_PRINTING */
}
<|MERGE_RESOLUTION|>--- conflicted
+++ resolved
@@ -345,7 +345,6 @@
         )
     );
 
-<<<<<<< HEAD
     if (config_set(ARM_HYP)) {
         map_kernel_frame(
             GIC_VCPUCTRL_PADDR,
@@ -359,10 +358,7 @@
         );
     }
 
-#if defined DEBUG || defined RELEASE_PRINTF
-=======
 #ifdef CONFIG_PRINTING
->>>>>>> 46698d53
     /* map kernel device: UART */
     map_kernel_frame(
         UART2_PADDR,
