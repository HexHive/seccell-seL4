--- conflicted
+++ resolved
@@ -8,10 +8,7 @@
  * @TAG(GD_GPL)
  */
 
-<<<<<<< HEAD
-=======
 #include <config.h>
->>>>>>> 46698d53
 #include <types.h>
 #include <machine/io.h>
 #include <kernel/vspace.h>
@@ -182,7 +179,6 @@
         )
     );
 
-<<<<<<< HEAD
     if (config_set(ARM_HYP)) {
         map_kernel_frame(
             GIC_VCPUCTRL_PADDR,
@@ -209,10 +205,7 @@
         );
     }
 
-#if defined DEBUG || defined RELEASE_PRINTF
-=======
 #ifdef CONFIG_PRINTING
->>>>>>> 46698d53
     /* map kernel device: UART */
     map_kernel_frame(
         UARTA_PADDR,
