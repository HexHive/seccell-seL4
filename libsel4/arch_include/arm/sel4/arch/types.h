--- conflicted
+++ resolved
@@ -19,13 +19,10 @@
 #define seL4_SlotBits 4
 #define seL4_TCBBits 9
 #define seL4_EndpointBits 4
-<<<<<<< HEAD
+#define seL4_NotificationBits 4
 #ifdef ARM_HYP
 #define seL4_PageTableBits 12
 #else  /* ARM_HYP */
-=======
-#define seL4_NotificationBits 4
->>>>>>> f0117db5
 #define seL4_PageTableBits 10
 #endif /* ARM_HYP */
 #define seL4_ARM_VCPUBits 12
